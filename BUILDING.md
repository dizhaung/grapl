# Building Grapl

This document describes Grapl's build system. Here you will find
instructions for building the Grapl source tree, running tests, and
running Grapl locally. This document also describes how the build
tools are used in our Github Actions based Continuous Integration (CI)
system.

## Building the source

Grapl uses Docker for build and test environments. All Grapl source
builds happen in Docker image builds. This has the added benefit of
enabling Grapl developers to easily spin up the entire Grapl stack
locally for a nice interactive development experience.

### Requirements

- [Docker Engine](https://docs.docker.com/engine/install/) (version 20.10 or later)
- [docker-compose](https://docs.docker.com/compose/install/)
- [GNU Make](https://www.gnu.org/software/make/)

### Getting started

Our Makefile defines a number of targets for building, testing and running
Grapl locally. A listing of helpful targets can be printed with `make help`:

```
$ make help
build                Alias for `services` (default)
build-all            Build all targets (incl. services, tests, zip)
build-services       Build Grapl services
build-aws            Build services for Grapl in AWS (subset of all services)
test-unit            Build and run unit tests
test-unit-rust       Build and run unit tests - Rust only
test-unit-python     Build and run unit tests - Python only
test-unit-js         Build and run unit tests - JavaScript only
test-typecheck       Build and run typecheck tests
test-integration     Build and run integration tests
test-e2e             Build and run e2e tests
test                 Run all tests
lint-rust            Run Rust lint checks
lint-python          Run Python lint checks
lint                 Run all lint checks
clean                Prune all docker build cache
clean-mount-cache    Prune all docker mount cache (used by sccache)
release              'make build-services' with cargo --release
zip                  Generate zips for deploying to AWS (src/js/grapl-cdk/zips/)
<<<<<<< HEAD
=======
deploy               CDK deploy to AWS
>>>>>>> 1a39bc76
up                   Build Grapl services and launch docker-compose up
down                 docker-compose down
help                 Print this help
```

Examples:

- To kick off a local build (but no tests), run the following command:

```
make build
```

- To run all the unit tests, run the following command:

```
make test-unit
```

To run build and launch Grapl locally, run the following command

```
make up
```

### Environment variables

For convenience, the Makefile imports environment variables from a `.env` file.

The following environment variables can affect the build and test environments:

- `TAG` (default: `latest`) - This is the tag we'll use for all the Docker
  images. For local builds `latest` is fine. Production builds should have a
specific version e.g. `v1.2.3`. Users may want to use a tag that includes
version and/or branch information for tracking purposes (ex:
`v1.2.3-my_feature`). This value corresponds to the `graplVersion` parameter in
the CDK project for deploying to AWS, and is used to name the zip files in the
Make `zip` target.
- `PROFILE` (default: `debug`) - Can either be `debug` or `release`. These
  roughly translate to the [Cargo
profiles](https://doc.rust-lang.org/cargo/reference/profiles.html) to be used
for Rust builds.
- `GRAPL_RUST_ENV_FILE` - File path to a shell script in to be sources for the
  Rust builds. This can be used to set and override environment variables,
which can be useful for things like settings for
[sccache](https://github.com/mozilla/sccache), which is used to for caching. It
is passed as a [Docker build
secret](https://docs.docker.com/develop/develop-images/build_enhancements/#new-docker-build-secret-information)
so it should be suitable secrets like S3 credentials for use with sccache. 
- `DOCKER_BUILDX_BAKE_OPTS` - Docker images are built using [docker
  buildx](https://github.com/docker/buildx). You can pass additional arguments
to the `docker buildx build` commands by setting this option (ex: `--progress
plain`).

<<<<<<< HEAD
=======
#### CDK deployment parameters

Arguments to the CDK deployment parameters can be supplied via environment
variables documented in [docs/setup/aws.md](./docs/setup/aws.md#configure). By
using `make deploy` to execute a CDK deploy, the environment variables can be
read from a `.env` in the root of the Grapl respository.

>>>>>>> 1a39bc76
### sccache

By default, our builds will use Mozilla's
[sccache](https://github.com/mozilla/sccache) to cache builds in a [cache mount
type](https://github.com/moby/buildkit/blob/master/frontend/dockerfile/docs/syntax.md#run---mounttypecache).
This improves performance for local development experience as Rust sources
change. 

Environment variables used by `sccache` can be supplied via the
`GRAPL_RUST_ENV_FILE` environment variable when running Make. 

Examples:

- To disable `sccache` you can do the following:

```
$ echo "unset RUSTC_WRAPPER" > .rust_env.sh
$ export GRAPL_RUST_ENV_FILE=.rust_env.sh
$ make build
```

- To configure `sccache` to use S3 on a local minio server running on 172.17.0.100:8000:

```
$ cat <<EOF > .rust_env.sh
export SCCACHE_BUCKET=sccache
export AWS_ACCESS_KEY_ID=AKIAEXAMPLE
export AWS_SECRET_ACCESS_KEY="d2hhdCBkaWQgeW91IGV4cGVjdCB0byBmaW5kPwo="
export SCCACHE_DIR=/root/sccache
export SCCACHE_ENDPOINT="172.17.0.100:8000"
EOF
$ export GRAPL_RUST_ENV_FILE=.rust_env.sh
$ make build
```

## How it works

### Overview

[Docker Compose files](https://docs.docker.com/compose/compose-file/) are used to define:

1. how Docker images are to be built
2. how to run tests in Docker containers
3. how to run the local Grapl environment

The Makefile references Docker Compose files for each target that uses Docker (most of them).

### Building images

We use Dockerfile [multi-stage
builds](https://docs.docker.com/develop/develop-images/multistage-build/) so
each service can be built with a single Docker build command. Additionally, we
use [docker buildx
bake](https://github.com/docker/buildx#buildx-bake-options-target) to build
multiple Docker images with a single BuildKit command, which allows us to
leverage BuildKit concurrency across all stages. The Docker build arguments for
each service and container are defined in various Docker Compose files.

For exmaple, to build Grapl services we have the following Make target:

```Makefile
DOCKER_BUILDX_BAKE := docker buildx bake $(DOCKER_BUILDX_BAKE_OPTS)

...

.PHONY: build-services
build-services: ## Build Grapl services
	$(DOCKER_BUILDX_BAKE) -f docker-compose.yml
```

Within [docker-compose.yml](./docker-compose.yml), we have various services
such as the Sysmon generator. The following defines how to build the Docker
image.

```yaml
  grapl-rust-sysmon-subgraph-generator:
    image: grapl/grapl-sysmon-subgraph-generator:${TAG:-latest}
    build:
      context: src/rust
      target: sysmon-subgraph-generator-deploy
      args:
        - PROFILE=${PROFILE:-debug}
...
```

Similar can be seen for other Grapl services, as well as Grapl tests, which can
be found under the `test` directory.

### Running tests

Most Grapl Dockerfiles have build targets specific for running tests, which 

Docker Compose is used to define the containers for running tests, as well as
the how the image for the container should be built. The following is the
definition for Rust unit tests
([test/docker-compose.unit-tests-rust.yml](./test/docker-compose.unit-tests-rust.yml)):

```yaml
version: "3.8"

# environment variable PWD is assumed to be grapl root directory

services:

  grapl-rust-test:
    image: grapl/rust-test-unit:${TAG:-latest}
    build:
      context: ${PWD}/src/rust
      target: build-test-unit
      args:
        - PROFILE=debug
    command: cargo test
```

The `build-test-unit` target is a [Dockerfile](./src/rust/Dockerfile) stage
that will builds dependencies for `cargo test` that wasn't done so in the
initial source build, `cargo build`.

We're currently using `docker-compose up` to run our tests concurrently. We
have a [helper script](./test/docker-compose-with-error.sh) that checks the
exit code for each container (test) run. If any test exit code is non-zero, the
script will return non-zero as well. This allows us to surface non-zero exit
codes to Make.

## Running your locally-built Grapl images

The `make up` command will build Grapl sources and launch Docker Compose to run
the Grapl environment locally.

If you'd like to skip building and run the Grapl environment locally you can run:

``` bash
TAG=latest docker-compose up
```

Note that `TAG` should be set to whatever you used in your `make`
invocation (see [previous section](#building-the-source)).

Alternatively, you can set tag to of the tags to a particular Grapl release we
have posted on our Dockerhub. At the time of this writing there are no releases
currently supported for local Grapl, however the `staging` tag is kept
up-to-date with the latest `staging` branch on GitHub for development and
testing. Example:

``` bash
TAG=staging docker-compose up
```

## The CI system

We use [Github Actions](https://github.com/features/actions) for
automated builds, automated tests, and automated releases. There are
three workflow definitions:

  - [grapl-lint.yml](./.github/workflows/grapl-lint.yml) -- This
    workflow runs on every PR, and every time a PR is updated. It
    makes sure our Python and Rust sources are formatted properly, and
    that Python versions have been bumped (e.g. that Python artifacts
    can be pushed to PyPI).
  - [grapl-build.yml](./.github/workflows/grapl-build.yml) -- This
    workflow also runs on every PR and every PR update. It runs all
    build and test targets, and performs some additional
    analysis on the codebase (e.g. [LGTM](https://lgtm.com/) checks
    and [cargo-audit](https://github.com/RustSec/cargo-audit)).
  - [grapl-release.yml](./github/workflows/grapl-release.yml) -- This
    workflow runs every time we cut a [Github
    Release](https://github.com/grapl-security/grapl/releases). It
    builds all the release artifacts, runs all the tests, publishes
    all the Grapl images to Dockerhub so folks can run local Grapl
    easily and publishes Python libraries to PyPI.

## A philosophical note

The core values of Grapl's build system are:

  - Simplicity -- It should be easy to understand what everything
    does, and why. You need only to remember one thing: `make help`.
  - Evolvability -- It should be easy to add functionality. When
    adding a new Grapl service or library to the build system you just
    need to update a Dockerfile, and corresponding Docker Compose files.
  - Orthogonality -- All the tools should be easily composed. For
    example, in each of Grapl's source subtrees you will find that we
    use the normal build tools for each language. So in `src/rust` you
    can execute `cargo test` to run all the Rust tests. In
    `src/python/*` you can run `py.test` to execute python tests. We
    run these same commands in the build system.

Note that this list *does not include* the following:

  - Cleverness -- Clever is complex. Clever is exhausting. Clever is
    hard to work with. We use the normal tools in the normal way. No
    clever hacks.
  - Innovation -- Innovation is expensive. We strive to minimize
    innovation, and constrain it to only those areas where it's
    *necessary*. Reinventing things that have already been done better
    elsewhere drains value instead of adding it.<|MERGE_RESOLUTION|>--- conflicted
+++ resolved
@@ -45,10 +45,7 @@
 clean-mount-cache    Prune all docker mount cache (used by sccache)
 release              'make build-services' with cargo --release
 zip                  Generate zips for deploying to AWS (src/js/grapl-cdk/zips/)
-<<<<<<< HEAD
-=======
 deploy               CDK deploy to AWS
->>>>>>> 1a39bc76
 up                   Build Grapl services and launch docker-compose up
 down                 docker-compose down
 help                 Print this help
@@ -103,8 +100,6 @@
 to the `docker buildx build` commands by setting this option (ex: `--progress
 plain`).
 
-<<<<<<< HEAD
-=======
 #### CDK deployment parameters
 
 Arguments to the CDK deployment parameters can be supplied via environment
@@ -112,7 +107,6 @@
 using `make deploy` to execute a CDK deploy, the environment variables can be
 read from a `.env` in the root of the Grapl respository.
 
->>>>>>> 1a39bc76
 ### sccache
 
 By default, our builds will use Mozilla's
