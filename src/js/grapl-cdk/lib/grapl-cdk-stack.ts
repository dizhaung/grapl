--- conflicted
+++ resolved
@@ -1,5 +1,6 @@
 import * as cdk from "@aws-cdk/core";
 import * as s3 from "@aws-cdk/aws-s3";
+import {BlockPublicAccess, BucketEncryption} from "@aws-cdk/aws-s3";
 import * as sns from "@aws-cdk/aws-sns";
 import * as ec2 from "@aws-cdk/aws-ec2";
 import * as lambda from "@aws-cdk/aws-lambda";
@@ -8,7 +9,6 @@
 import * as apigateway from "@aws-cdk/aws-apigateway";
 import * as secretsmanager from '@aws-cdk/aws-secretsmanager';
 
-<<<<<<< HEAD
 import {Service} from "./service";
 import {UserAuthDb} from "./userauthdb";
 import {DGraphEcs} from "./dgraph";
@@ -16,20 +16,6 @@
 import {EventEmitter} from "./event_emitters";
 import {RedisCluster} from "./redis";
 import {EngagementNotebook} from "./engagement";
-=======
-import { Runtime } from "@aws-cdk/aws-lambda";
-
-import { Service } from "./service";
-import { UserAuthDb } from "./userauthdb";
-import { DGraphEcs } from "./dgraph";
-import { HistoryDb } from "./historydb";
-import { EventEmitter } from "./event_emitters";
-import { RedisCluster } from "./redis";
-import { EngagementNotebook } from "./engagement";
-
-import * as uuidv4 from "uuid/v4";
-import {BlockPublicAccess, BucketEncryption} from "@aws-cdk/aws-s3";
->>>>>>> 37ecffea
 
 class SysmonSubgraphGenerator extends cdk.NestedStack {
 
