import * as apigateway from '@aws-cdk/aws-apigateway';
import * as cdk from '@aws-cdk/core';
import * as ec2 from '@aws-cdk/aws-ec2';
import * as s3 from '@aws-cdk/aws-s3';
import * as secretsmanager from '@aws-cdk/aws-secretsmanager';
import * as sns from '@aws-cdk/aws-sns';
import * as sqs from '@aws-cdk/aws-sqs';

import { Service } from './service';
import { UserAuthDb } from './userauthdb';
import { EngagementNotebook } from './engagement';
import { EngagementEdge } from './engagement';
import { GraphQLEndpoint } from './graphql';
import { OperationalAlarms, SecurityAlarms } from './alarms';

import { Watchful } from 'cdk-watchful';
import { SchemaDb } from './schemadb';
import { PipelineDashboard } from './pipeline_dashboard';

import { AnalyzerDispatch } from './services/analyzer_dispatcher';
import { AnalyzerExecutor } from './services/analyzer_executor';
import { DGraphSwarmCluster } from './services/dgraph_swarm_cluster';
import { DGraphTtl } from './services/dgraph_ttl';
import { EngagementCreator } from './services/engagement_creator';
import { GraphMerger } from './services/graph_merger';
import { MetricForwarder } from './services/metric_forwarder';
import { ModelPluginDeployer } from './services/model_plugin_deployer';
import { NodeIdentifier } from './services/node_identifier';
import { OSQueryGraphGenerator } from './services/osquery_graph_generator';
import { SysmonGraphGenerator } from './services/sysmon_graph_generator';
<<<<<<< HEAD
=======
import { GraplS3Bucket } from './grapl_s3_bucket';
>>>>>>> e45e60c1

export interface GraplServiceProps {
    prefix: string;
    version: string;
    jwtSecret: secretsmanager.Secret;
    vpc: ec2.IVpc;
    dgraphSwarmCluster: DGraphSwarmCluster;
    userAuthTable: UserAuthDb;
    watchful?: Watchful;
    metricForwarder?: Service;
}

export interface GraplStackProps extends cdk.StackProps {
    stackName: string;
    version: string;
    dgraphInstanceType: ec2.InstanceType;
    watchfulEmail?: string;
    operationalAlarmsEmail: string;
    securityAlarmsEmail: string;
}

export class GraplCdkStack extends cdk.Stack {
    prefix: string;
    engagement_edge: EngagementEdge;
    graphql_endpoint: GraphQLEndpoint;
    model_plugin_deployer: ModelPluginDeployer;
    edgeApiGateway: apigateway.RestApi;

    constructor(scope: cdk.Construct, id: string, props: GraplStackProps) {
        super(scope, id, props);

        this.prefix = props.stackName;
        const bucket_prefix = this.prefix.toLowerCase();

        const edgeApi = new apigateway.RestApi(this, 'EdgeApiGateway', { });
        edgeApi.addUsagePlan('EdgeApiGatewayUsagePlan', {
            quota: {
                limit: 1_000_000,
                period: apigateway.Period.DAY,
            },
            throttle: {
                // per minute
                rateLimit: 1200,
                burstLimit: 1200,
            },
        });

        this.edgeApiGateway = edgeApi;

        const grapl_vpc = new ec2.Vpc(this, this.prefix + '-VPC', {
            natGateways: 1,
            enableDnsHostnames: true,
            enableDnsSupport: true,
        });

        const jwtSecret = new secretsmanager.Secret(this, 'EdgeJwtSecret', {
            description:
                'The JWT secret that Grapl uses to authenticate its API',
            secretName: this.prefix + '-EdgeJwtSecret',
        });

        const user_auth_table = new UserAuthDb(this, 'UserAuthTable', {
            table_name: this.prefix + '-user_auth_table',
        });

        const schema_table = new SchemaDb(this, 'SchemaTable', {
            table_name: this.prefix + '-grapl_schema_table',
        });

        let watchful = undefined;
        if (props.watchfulEmail) {
            const alarmSqs = new sqs.Queue(this, 'alarmSqs');
            const alarmSns = new sns.Topic(this, 'alarmSns');

            watchful = new Watchful(this, id + '-Watchful', {
                alarmEmail: props.watchfulEmail,
                alarmSqs,
                alarmSns,
            });
        }

        const dgraphSwarmCluster = new DGraphSwarmCluster(
            this,
            'swarm',
            {
                prefix: this.prefix,
                vpc: grapl_vpc,
                version: props.version,
                instanceType: props.dgraphInstanceType,
                watchful: watchful,
            }
        );

        const graplProps: GraplServiceProps = {
            prefix: this.prefix,
            version: props.version,
            jwtSecret: jwtSecret,
            vpc: grapl_vpc,
            dgraphSwarmCluster: dgraphSwarmCluster,
            userAuthTable: user_auth_table,
            watchful: watchful,
        };

        const metric_forwarder = new MetricForwarder(
            this,
            'metric-forwarder',
            {
                ...graplProps,
            }
        );
        // as we onboard more services to monitoring, add in ...enableMetricsProps
        const enableMetricsProps: Pick<GraplServiceProps, 'metricForwarder'> = {
            metricForwarder: metric_forwarder.service,
        }

        const analyzers_bucket = new GraplS3Bucket(this, 'AnalyzersBucket', {
            bucketName: bucket_prefix + '-analyzers-bucket',
            removalPolicy: cdk.RemovalPolicy.DESTROY,
            encryption: s3.BucketEncryption.KMS_MANAGED,
            blockPublicAccess: s3.BlockPublicAccess.BLOCK_ALL,
        });

        const engagements_created_topic = new sns.Topic(
            this,
            'EngagementsCreatedTopic',
            {
                topicName: this.prefix + '-engagements-created-topic',
            }
        );

        const engagement_creator = new EngagementCreator(
            this,
            'engagement-creator',
            {
                publishesTo: engagements_created_topic,
                ...graplProps,
                ...enableMetricsProps,
            }
        );

        new DGraphTtl(this, 'dgraph-ttl', graplProps);

        const model_plugins_bucket = new GraplS3Bucket(this, 'ModelPluginsBucket', {
            bucketName: bucket_prefix + '-model-plugins-bucket',
            removalPolicy: cdk.RemovalPolicy.DESTROY,
        });

        this.model_plugin_deployer = new ModelPluginDeployer(
            this,
            'model-plugin-deployer',
            {
                modelPluginBucket: model_plugins_bucket,
                schemaTable: schema_table,
                edgeApi,
                ...graplProps,
            }
        );

        const analyzer_executor = new AnalyzerExecutor(
            this,
            'analyzer-executor',
            {
                writesTo: engagement_creator.bucket,
                readsAnalyzersFrom: analyzers_bucket,
                modelPluginsBucket: model_plugins_bucket,
                ...graplProps,
            }
        );

        const analyzer_dispatch = new AnalyzerDispatch(
            this,
            'analyzer-dispatcher',
            {
                writesTo: analyzer_executor.bucket,
                readsFrom: analyzers_bucket,
                ...graplProps,
            }
        );

        const graph_merger = new GraphMerger(this, 'graph-merger', {
            writesTo: analyzer_dispatch.bucket,
            schemaTable: schema_table,
            ...graplProps,
        });

        const node_identifier = new NodeIdentifier(this, 'node-identifier', {
            writesTo: graph_merger.bucket,
            ...graplProps,
        });

        const sysmon_generator = new SysmonGraphGenerator(this, 'sysmon-subgraph-generator', {
            writesTo: node_identifier.bucket,
            ...graplProps,
            ...enableMetricsProps,
        });

        new OSQueryGraphGenerator(this, 'osquery-subgraph-generator', {
            writesTo: node_identifier.bucket,
            ...graplProps,
            ...enableMetricsProps,
        });

        const engagement_notebook = new EngagementNotebook(this, 'engagements', {
            model_plugins_bucket,
            schema_db: schema_table,
            ...graplProps,
        });

        this.engagement_edge = new EngagementEdge(
            this,
            'EngagementEdge',
            {
                ...graplProps, 
                engagement_notebook: engagement_notebook,
                edgeApi,
            },
        );

        const ux_bucket = new GraplS3Bucket(this, 'EdgeBucket', {
            bucketName:
                graplProps.prefix.toLowerCase() + '-engagement-ux-bucket',
            publicReadAccess: true,
            websiteIndexDocument: 'index.html',
            removalPolicy: cdk.RemovalPolicy.DESTROY,
        });

        this.graphql_endpoint = new GraphQLEndpoint(
            this,
            'GraphqlEndpoint',
            {
                ...graplProps,
                ux_bucket,
                edgeApi,
            }
        );

        if (watchful) {
            const watchedOperations = [
                ...this.graphql_endpoint.apis,
                ...this.engagement_edge.apis,
                ...this.model_plugin_deployer.apis,
            ];

            watchful.watchApiGateway(
                'EdgeApiGatewayIntegration',
                edgeApi,
                {
                    serverErrorThreshold: 1, // any 5xx alerts
                    cacheGraph: true,
                }
            );
        }

        new OperationalAlarms(this, "operational_alarms", {
            prefix: this.prefix,
            email: props.operationalAlarmsEmail
        });

        new SecurityAlarms(this, "security_alarms", {
            prefix: this.prefix,
            email: props.securityAlarmsEmail
        });

        new PipelineDashboard(this, "pipeline_dashboard", {
            namePrefix: this.prefix,
            services: [
                // Order here is important - the idea is that this dashboard will help Grapl operators
                // quickly determine which service in the pipeline is failing.
                sysmon_generator.service,
                node_identifier.service,
                graph_merger.service,
                analyzer_dispatch.service,
                analyzer_executor.service,
                engagement_creator.service,
            ]
        });
    }
}<|MERGE_RESOLUTION|>--- conflicted
+++ resolved
@@ -28,10 +28,7 @@
 import { NodeIdentifier } from './services/node_identifier';
 import { OSQueryGraphGenerator } from './services/osquery_graph_generator';
 import { SysmonGraphGenerator } from './services/sysmon_graph_generator';
-<<<<<<< HEAD
-=======
 import { GraplS3Bucket } from './grapl_s3_bucket';
->>>>>>> e45e60c1
 
 export interface GraplServiceProps {
     prefix: string;
