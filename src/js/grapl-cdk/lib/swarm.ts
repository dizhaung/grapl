import * as asg from '@aws-cdk/aws-autoscaling'
import * as cdk from '@aws-cdk/core';
import * as ec2 from '@aws-cdk/aws-ec2';
import * as iam from '@aws-cdk/aws-iam';
import * as lambda from '@aws-cdk/aws-lambda';
import * as route53 from '@aws-cdk/aws-route53';
import * as s3 from '@aws-cdk/aws-s3';
import * as s3deploy from '@aws-cdk/aws-s3-deployment';

import * as path from 'path';

import { FunctionHook } from '@aws-cdk/aws-autoscaling-hooktargets';
import { Watchful } from 'cdk-watchful';
import { Duration } from '@aws-cdk/core';

export interface SwarmProps {
    // Grapl deployment name prefix.
    readonly prefix: String;

    // Grapl deployment version.
    readonly version: String;

    // The VPC where the Docker Swarm cluster will run.
    readonly vpc: ec2.IVpc;

    // ARN specifying the Grapl logs group for this grapl deployment
    //
    // Should have the following structure:
    // arn:aws:logs:{region}:{account-id}:log-group:{log_group_name}
    readonly logsGroupResourceArn: String;

    // The service-specific (e.g. DGraph) ports to open internally
    // within the Docker Swarm cluster.
    readonly internalServicePorts: ec2.Port[];

    // The EC2 Instance Type for the Docker Swarm instances.
    readonly instanceType: ec2.InstanceType;

    // CDK Watchful instance for monitoring the lifecycle event
    // listener lambda.
    readonly watchful?: Watchful;
}

export class Swarm extends cdk.Construct {
    private readonly swarmHostedZone: route53.PrivateHostedZone;
    private readonly swarmAsg: asg.AutoScalingGroup;
    readonly swarmInstanceRole: iam.Role;

    constructor(scope: cdk.Construct, id: string, props: SwarmProps) {
        super(scope, id);

        const swarmSecurityGroup = new ec2.SecurityGroup(scope, 'Swarm', {
            description: `${props.prefix} DGraph Swarm security group`,
            vpc: props.vpc,
            allowAllOutbound: false,
        });

        // allow hosts in the swarm security group to make outbound
        // connections to the Internet for these services:
        //   TCP 443 -- AWS SSM Agent (for handshake)
        //   TCP 80 -- yum package manager and wget (install Docker)
        swarmSecurityGroup.connections.allowToAnyIpv4(ec2.Port.tcp(443));
        swarmSecurityGroup.connections.allowToAnyIpv4(ec2.Port.tcp(80));

        // allow hosts in the swarm security group to communicate
        // internally on the following ports:
        //   TCP 2376 -- secure docker client
        //   TCP 2377 -- inter-node communication (only needed on manager nodes)
        //   TCP + UDP 7946 -- container network discovery
        //   UDP 4789 -- overlay network traffic
        swarmSecurityGroup.connections.allowInternally(ec2.Port.tcp(2376));
        swarmSecurityGroup.connections.allowInternally(ec2.Port.tcp(2377));
        swarmSecurityGroup.connections.allowInternally(ec2.Port.tcp(7946));
        swarmSecurityGroup.connections.allowInternally(ec2.Port.udp(7946));
        swarmSecurityGroup.connections.allowInternally(ec2.Port.udp(4789));

        // allow hosts in the swarm security group to communicate
        // internally on the given service ports.
        props.internalServicePorts.forEach((port, _) =>
            swarmSecurityGroup.connections.allowInternally(port)
        );

        // IAM Role for Swarm instances
        const swarmInstanceRole = new iam.Role(this, 'SwarmRole', {
            assumedBy: new iam.ServicePrincipal('ec2.amazonaws.com')
        });

        // CloudWatchAgentServerPolicy allows the Swarm instances to
        // run the CloudWatch Agent.
        swarmInstanceRole.addManagedPolicy(
            iam.ManagedPolicy.fromAwsManagedPolicyName(
                'CloudWatchAgentServerPolicy' // FIXME: don't use managed policy
            )
        );

        // AmazonSSMManagedInstanceCore allows users to connect to
        // instances with SSM
        swarmInstanceRole.addManagedPolicy(
            iam.ManagedPolicy.fromAwsManagedPolicyName(
                'AmazonSSMManagedInstanceCore' // FIXME: don't use managed policy
            )
        );

        // Logging policy to allow Swarm instances to ship service
        // logs to CloudWatch.
        swarmInstanceRole.addToPrincipalPolicy(new iam.PolicyStatement({
            effect: iam.Effect.ALLOW,
            actions: [
                'logs:CreateLogGroup',
                'logs:CreateLogStream',
                'logs:PutLogEvents',
                'logs:DescribeLogStreams',
            ],
            resources: [
                `${props.logsGroupResourceArn}:*`
            ],
        }));

        // UserData commands for initializing the Swarm instances.
        const swarmUserData = ec2.UserData.forLinux();
        swarmUserData.addCommands(...[
            // create LUKS key
            'head -c 256 /dev/urandom > /root/luks_key',
            'cryptsetup -v -q luksFormat /dev/nvme0n1 /root/luks_key',
            'UUID=$(lsblk -o +UUID | grep nvme0n1 | rev | cut -d" " -f1 | rev)',
            'echo -e "dgraph\tUUID=$UUID\t/root/luks_key\tnofail" > /etc/crypttab',
            'systemctl daemon-reload',
            'systemctl start systemd-cryptsetup@dgraph.service',

            // Set up the dgraph partition/mount
            'mkfs -t xfs /dev/mapper/dgraph',
            'mkdir /dgraph',
            'echo -e "/dev/mapper/dgraph\t/dgraph\txfs\tdefaults,nofail\t0\t2" >> /etc/fstab',
            'mount /dgraph',
            'echo -e \'{"data-root":"/dgraph"}\' > /etc/docker/daemon.json',
<<<<<<< HEAD
=======

            // install CWAgent
            'yum install -y docker amazon-cloudwatch-agent python3',

            // Finally, after everything is set up, start all the daemons
            'amazon-cloudwatch-agent-ctl -m ec2 -a start',
>>>>>>> a978ec6c
            'systemctl enable docker.service',
            'systemctl start docker.service',
            'usermod -a -G docker ec2-user',
        ]);

        // Configure a Route53 Hosted Zone for the Swarm cluster.
        this.swarmHostedZone = new route53.PrivateHostedZone(
            this,
            'SwarmZone',
            {
                vpc: props.vpc,
                zoneName: props.prefix.toLowerCase() + '.dgraph.grapl',
            }
        );

        // This mapping was compiled on 2020-10-14 by running the
        // following query for each region:
        //
        // aws ec2 describe-images \
        //  --owners amazon \
        //  --filters 'Name=name,Values=amzn2-ami-hvm-2.0.????????.?-x86_64-gp2' 'Name=state,Values=available' \
        //  --query 'reverse(sort_by(Images, &CreationDate))[:1]' \
        //  --region us-east-1
        //
        // It should probably be updated periodically. Be careful that
        // if you change one of these AMI IDs you don't accidentally
        // blow away Docker Swarm EC2 instances.
        const amazonLinux2Amis = {
            'us-east-1': 'ami-0947d2ba12ee1ff75',
            'us-east-2': 'ami-03657b56516ab7912',
            'us-west-1': 'ami-0e4035ae3f70c400f',
            'us-west-2': 'ami-0528a5175983e7f28'
        }

        // IAM role for lifecycle event listener
        const lifecycleListenerRole = new iam.Role(this, 'LifecycleListenerRole', {
            assumedBy: new iam.ServicePrincipal('lambda.amazonaws.com'),
            managedPolicies: [
                iam.ManagedPolicy.fromAwsManagedPolicyName(
                    'service-role/AWSLambdaBasicExecutionRole' // FIXME: remove managed policy
                ),
                iam.ManagedPolicy.fromAwsManagedPolicyName(
                    'service-role/AWSLambdaVPCAccessExecutionRole' // FIXME: remove managed policy
                ),
            ],
        });
        lifecycleListenerRole.addToPrincipalPolicy(new iam.PolicyStatement({
            effect: iam.Effect.ALLOW,
            actions: [
                'ec2:DescribeInstances',
                'ec2:DescribeAddresses',
            ],
            resources: [
                '*', // FIXME: lock this down more?
            ]
        }));
        lifecycleListenerRole.addToPrincipalPolicy(new iam.PolicyStatement({
            effect: iam.Effect.ALLOW,
            actions: [
                'route53:ListResourceRecordSets',
                'route53:ChangeResourceRecordSets',
            ],
            resources: [
                `arn:aws:route53:::hostedzone/${this.swarmHostedZone.hostedZoneId}`,
            ]
        }));

        // Swarm instance lifecycle event listeners
        const launchListener = new lambda.Function(this, "SwarmLaunchListener", {
            code: lambda.Code.fromAsset(
                `./zips/swarm-lifecycle-event-handler-${props.version}.zip`
            ),
            runtime: lambda.Runtime.PYTHON_3_7,
            handler: 'app.main',
            role: lifecycleListenerRole,
            environment: {
                GRAPL_LOG_LEVEL: 'INFO',
            },
            timeout: Duration.seconds(300),
            reservedConcurrentExecutions: 1,
        });
        const terminateListener = new lambda.Function(this, "SwarmTerminateListener", {
            code: lambda.Code.fromAsset(
                `./zips/swarm-lifecycle-event-handler-${props.version}.zip`
            ),
            runtime: lambda.Runtime.PYTHON_3_7,
            handler: 'app.main',
            role: lifecycleListenerRole,
            environment: {
                GRAPL_LOG_LEVEL: 'INFO',
            },
            timeout: Duration.seconds(300),
            reservedConcurrentExecutions: 1,
        });

        if (props.watchful) {
            props.watchful.watchLambdaFunction(
                launchListener.functionName,
                launchListener
            );
            props.watchful.watchLambdaFunction(
                terminateListener.functionName,
                terminateListener
            );
        }

        // Bucket for swarm configs
        const swarmConfigBucket = new s3.Bucket(this, 'SwarmConfigBucket', {
            bucketName: `${props.prefix.toLowerCase()}-swarm-config-bucket`,
            publicReadAccess: false,
            removalPolicy: cdk.RemovalPolicy.DESTROY,
        });
        // grant read access to the swarm instances
        swarmConfigBucket.grantRead(swarmInstanceRole);

        this.swarmInstanceRole = swarmInstanceRole;

        // Swarm cluster ASG
        const zoneName = props.prefix.toLowerCase() + '.dgraph.grapl';
        const swarmAsg = new asg.AutoScalingGroup(this, 'SwarmASG', {
            vpc: props.vpc,
            instanceType: props.instanceType,
            userData: swarmUserData,
            machineImage: ec2.MachineImage.genericLinux(amazonLinux2Amis),
            role: swarmInstanceRole,
        });

        lifecycleListenerRole.addToPrincipalPolicy(new iam.PolicyStatement({
            effect: iam.Effect.ALLOW,
            actions: [
                'autoscaling:CompleteLifecycleAction',
            ],
            resources: [
                swarmAsg.autoScalingGroupArn,
            ]
        }));

        const metadata = `{"HostedZoneId":"${this.swarmHostedZone.hostedZoneId}","DnsName":"${zoneName}","Prefix":"${props.prefix}","AsgName":"${swarmAsg.autoScalingGroupName}"}`;

        swarmAsg.addSecurityGroup(swarmSecurityGroup);
        swarmAsg.addLifecycleHook('SwarmLaunchHook', {
            lifecycleTransition: asg.LifecycleTransition.INSTANCE_LAUNCHING,
            notificationTarget: new FunctionHook(launchListener),
            defaultResult: asg.DefaultResult.ABANDON,
            notificationMetadata: metadata,
            lifecycleHookName: `${props.prefix}-SwarmLaunchHook`,
        });
        swarmAsg.addLifecycleHook('SwarmTerminateHook', {
            lifecycleTransition: asg.LifecycleTransition.INSTANCE_TERMINATING,
            notificationTarget: new FunctionHook(terminateListener),
            defaultResult: asg.DefaultResult.CONTINUE,
            notificationMetadata: metadata,
            lifecycleHookName: `${props.prefix}-SwarmTerminateHook`,
        });

        this.swarmAsg = swarmAsg;

        // Deploy cluster setup scripts to S3
        const swarmDir = path.join(__dirname, '../swarm/');
        new s3deploy.BucketDeployment(this, 'SwarmConfigDeployment', {
            sources: [s3deploy.Source.asset(swarmDir)],
            destinationBucket: swarmConfigBucket,
        });
    }

    public allowConnectionsFrom(
        other: ec2.IConnectable,
        portRange: ec2.Port
    ): void {
        this.swarmAsg.connections.allowFrom(other, portRange);
    }

    public clusterHostPort(): string {
        return `${this.swarmHostedZone.zoneName}:9080`;
    }
}<|MERGE_RESOLUTION|>--- conflicted
+++ resolved
@@ -133,15 +133,13 @@
             'echo -e "/dev/mapper/dgraph\t/dgraph\txfs\tdefaults,nofail\t0\t2" >> /etc/fstab',
             'mount /dgraph',
             'echo -e \'{"data-root":"/dgraph"}\' > /etc/docker/daemon.json',
-<<<<<<< HEAD
-=======
 
             // install CWAgent
             'yum install -y docker amazon-cloudwatch-agent python3',
 
             // Finally, after everything is set up, start all the daemons
             'amazon-cloudwatch-agent-ctl -m ec2 -a start',
->>>>>>> a978ec6c
+
             'systemctl enable docker.service',
             'systemctl start docker.service',
             'usermod -a -G docker ec2-user',
