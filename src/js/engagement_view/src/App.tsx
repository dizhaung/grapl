--- conflicted
+++ resolved
@@ -1,11 +1,5 @@
 import React from "react";
 import Routes from "./routes";
-<<<<<<< HEAD
-
-// Updates our react state, as well as localStorage state, to reflect the page
-// we should render
-=======
->>>>>>> e45e60c1
 
 export default function App() {
   console.log("Grapl loaded");
