--- conflicted
+++ resolved
@@ -1,8 +1,6 @@
-use std::{str::FromStr,
-          time::Duration};
+use std::{str::FromStr,};
 
 use color_eyre::Help;
-<<<<<<< HEAD
 use grapl_observe::metric_reporter::MetricReporter;
 use rusoto_core::{Region, RusotoError};
 use rusoto_s3::S3;
@@ -11,14 +9,6 @@
 use sqs_executor::redis_cache::RedisCache;
 use std::io::Stdout;
 use std::time::Duration;
-=======
-use rusoto_core::{Region,
-                  RusotoError};
-use rusoto_s3::S3;
-use rusoto_sqs::{ListQueuesRequest,
-                 Sqs};
-use sqs_lambda::redis_cache::RedisCache;
->>>>>>> b87e9d65
 use tracing::debug;
 use tracing_subscriber::EnvFilter;
 
