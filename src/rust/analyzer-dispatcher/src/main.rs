--- conflicted
+++ resolved
@@ -1,9 +1,5 @@
-<<<<<<< HEAD
-#![type_length_limit = "1334469"]
-=======
 #![type_length_limit = "1214269"]
 // Our types are simply too powerful
->>>>>>> 1ee51642
 
 use std::collections::HashSet;
 use std::io::Cursor;
