use grapl_graph_descriptions::{graph_description::*,
                               network_connection::NetworkConnectionState,
                               node::NodeT,
                               process::ProcessState,
                               process_outbound_connection::ProcessOutboundConnectionState};
use sysmon::NetworkEvent;

<<<<<<< HEAD
use grapl_graph_descriptions::graph_description::*;

use grapl_graph_descriptions::network_connection::NetworkConnectionState;
use grapl_graph_descriptions::node::NodeT;
use grapl_graph_descriptions::process::ProcessState;

use crate::generator::SysmonGeneratorError;
=======
>>>>>>> b87e9d65
use crate::models::utc_to_epoch;

/// Creates a subgraph describing an outbound `NetworkEvent`
///
/// Subgraph generation for an outbound `NetworkEvent` includes the following:
/// * An `Asset` node - indicating the asset in which the outbound `NetworkEvent` occurred
/// * A `Process` node - indicating the process which triggered the outbound `NetworkEvent`
/// * A subject `OutboundConnection` node - indicating the network connection triggered by the process
/// * Source and Destination IP Address and Port nodes
/// * IP connection and Network connection nodes
pub fn generate_outbound_connection_subgraph(
    conn_log: &NetworkEvent,
) -> Result<Graph, SysmonGeneratorError> {
    let timestamp = utc_to_epoch(&conn_log.event_data.utc_time)?;

    let mut graph = Graph::new(timestamp);

    let asset = AssetBuilder::default()
        .asset_id(conn_log.system.computer.computer.clone())
        .hostname(conn_log.system.computer.computer.clone())
        .build()
        .map_err(|err| SysmonGeneratorError::GraphBuilderError(err))?;

    // A process creates an outbound connection to dst_port
    let process = ProcessBuilder::default()
        .asset_id(conn_log.system.computer.computer.clone())
        .hostname(conn_log.system.computer.computer.clone())
        .state(ProcessState::Existing)
        .process_id(conn_log.event_data.process_id)
        .last_seen_timestamp(timestamp)
        .build()
        .map_err(|err| SysmonGeneratorError::GraphBuilderError(err))?;

    let outbound = ProcessOutboundConnectionBuilder::default()
        .asset_id(conn_log.system.computer.computer.clone())
        .hostname(conn_log.system.computer.computer.clone())
        .state(ProcessOutboundConnectionState::Connected)
        .ip_address(conn_log.event_data.source_ip.clone())
        .protocol(conn_log.event_data.protocol.clone())
        .port(conn_log.event_data.source_port)
        .created_timestamp(timestamp)
        .build()
        .map_err(|err| SysmonGeneratorError::GraphBuilderError(err))?;

    let src_ip = IpAddressBuilder::default()
        .ip_address(conn_log.event_data.source_ip.clone())
        .last_seen_timestamp(timestamp)
        .build()
        .map_err(|err| SysmonGeneratorError::GraphBuilderError(err))?;

    let dst_ip = IpAddressBuilder::default()
        .ip_address(conn_log.event_data.destination_ip.clone())
        .last_seen_timestamp(timestamp)
        .build()
        .map_err(|err| SysmonGeneratorError::GraphBuilderError(err))?;

    let src_port = IpPortBuilder::default()
        .ip_address(conn_log.event_data.source_ip.clone())
        .port(conn_log.event_data.source_port)
        .protocol(conn_log.event_data.protocol.clone())
        .build()
        .map_err(|err| SysmonGeneratorError::GraphBuilderError(err))?;

    let dst_port = IpPortBuilder::default()
        .ip_address(conn_log.event_data.destination_ip.clone())
        .port(conn_log.event_data.destination_port)
        .protocol(conn_log.event_data.protocol.clone())
        .build()
        .map_err(|err| SysmonGeneratorError::GraphBuilderError(err))?;

    let network_connection = NetworkConnectionBuilder::default()
        .state(NetworkConnectionState::Created)
        .src_ip_address(conn_log.event_data.source_ip.clone())
        .src_port(conn_log.event_data.source_port)
        .dst_ip_address(conn_log.event_data.destination_ip.clone())
        .dst_port(conn_log.event_data.destination_port)
        .protocol(conn_log.event_data.protocol.clone())
        .created_timestamp(timestamp)
        .build()
        .map_err(|err| SysmonGeneratorError::GraphBuilderError(err))?;

    let ip_connection = IpConnectionBuilder::default()
        .state(NetworkConnectionState::Created)
        .src_ip_address(conn_log.event_data.source_ip.clone())
        .dst_ip_address(conn_log.event_data.destination_ip.clone())
        .protocol(conn_log.event_data.protocol.clone())
        .created_timestamp(timestamp)
        .build()
        .map_err(|err| SysmonGeneratorError::GraphBuilderError(err))?;

    // An asset is assigned an IP
    graph.add_edge("asset_ip", asset.clone_node_key(), src_ip.clone_node_key());

    // A process spawns on an asset
    graph.add_edge(
        "asset_processes",
        asset.clone_node_key(),
        process.clone_node_key(),
    );

    // A process creates a connection
    graph.add_edge(
        "created_connections",
        process.clone_node_key(),
        outbound.clone_node_key(),
    );

    // The connection is over an IP + Port
    graph.add_edge(
        "connected_over",
        outbound.clone_node_key(),
        src_port.clone_node_key(),
    );

    // The outbound process connection is to a dst ip + port
    graph.add_edge(
        "connected_to",
        outbound.clone_node_key(),
        dst_port.clone_node_key(),
    );

    // There is also a connection between the two IP addresses

    graph.add_edge(
        "network_connections",
        src_ip.clone_node_key(),
        ip_connection.clone_node_key(),
    );

    graph.add_edge(
        "network_connections",
        dst_ip.clone_node_key(),
        ip_connection.clone_node_key(),
    );

    graph.add_node(asset);
    graph.add_node(process);
    graph.add_node(outbound);
    graph.add_node(src_ip);
    graph.add_node(dst_ip);
    graph.add_node(src_port);
    graph.add_node(dst_port);
    graph.add_node(network_connection);
    graph.add_node(ip_connection);

    Ok(graph)
}<|MERGE_RESOLUTION|>--- conflicted
+++ resolved
@@ -5,7 +5,6 @@
                                process_outbound_connection::ProcessOutboundConnectionState};
 use sysmon::NetworkEvent;
 
-<<<<<<< HEAD
 use grapl_graph_descriptions::graph_description::*;
 
 use grapl_graph_descriptions::network_connection::NetworkConnectionState;
@@ -13,8 +12,6 @@
 use grapl_graph_descriptions::process::ProcessState;
 
 use crate::generator::SysmonGeneratorError;
-=======
->>>>>>> b87e9d65
 use crate::models::utc_to_epoch;
 
 /// Creates a subgraph describing an outbound `NetworkEvent`
