use std::io::Stdout;
<<<<<<< HEAD

use failure::Error;
use grapl_observe::metric_reporter::{common_strs,
                                     MetricReporter,
                                     TagPair};
use log::*;
=======
>>>>>>> b87e9d65

use grapl_observe::metric_reporter::MetricReporter;

#[derive(Clone)]
pub struct OSQuerySubgraphGeneratorMetrics {
    metric_reporter: MetricReporter<Stdout>,
}

impl OSQuerySubgraphGeneratorMetrics {
    pub fn new(service_name: &str) -> OSQuerySubgraphGeneratorMetrics {
        OSQuerySubgraphGeneratorMetrics {
            metric_reporter: MetricReporter::<Stdout>::new(service_name),
        }
    }
<<<<<<< HEAD
}

impl OSQuerySubgraphGeneratorMetrics {
    pub fn report_handle_event_success(&mut self, failed: &Option<&Error>) {
        let reported_status = if let Some(_) = failed {
            common_strs::FAIL
        } else {
            common_strs::SUCCESS
        };
        self.metric_reporter
            .gauge(
                "osquery-generator-completion",
                1.0,
                &[TagPair(common_strs::STATUS, reported_status)],
            )
            .unwrap_or_else(|e| warn!("Metric failed: {}", e))
    }
=======
>>>>>>> b87e9d65
}<|MERGE_RESOLUTION|>--- conflicted
+++ resolved
@@ -1,13 +1,10 @@
 use std::io::Stdout;
-<<<<<<< HEAD
 
 use failure::Error;
 use grapl_observe::metric_reporter::{common_strs,
                                      MetricReporter,
                                      TagPair};
 use log::*;
-=======
->>>>>>> b87e9d65
 
 use grapl_observe::metric_reporter::MetricReporter;
 
@@ -22,7 +19,6 @@
             metric_reporter: MetricReporter::<Stdout>::new(service_name),
         }
     }
-<<<<<<< HEAD
 }
 
 impl OSQuerySubgraphGeneratorMetrics {
@@ -40,6 +36,4 @@
             )
             .unwrap_or_else(|e| warn!("Metric failed: {}", e))
     }
-=======
->>>>>>> b87e9d65
 }