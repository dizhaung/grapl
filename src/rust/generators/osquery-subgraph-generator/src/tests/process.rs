--- conflicted
+++ resolved
@@ -1,20 +1,7 @@
-<<<<<<< HEAD
-use crate::generator::OSQuerySubgraphGenerator;
-use crate::metrics::OSQuerySubgraphGeneratorMetrics;
-use crate::tests::utils;
 
 use regex::internal::Input;
 use sqs_executor::cache::NopCache;
 use sqs_executor::event_handler::{CompletedEvents, EventHandler};
-=======
-use sqs_lambda::{cache::NopCache,
-                 event_handler::{Completion,
-                                 EventHandler}};
-
-use crate::{generator::OSQuerySubgraphGenerator,
-            metrics::OSQuerySubgraphGeneratorMetrics,
-            tests::utils};
->>>>>>> b87e9d65
 
 #[tokio::test]
 async fn test_subgraph_generation_process_create() {
