--- conflicted
+++ resolved
@@ -3,21 +3,13 @@
 use async_trait::async_trait;
 use grapl_graph_descriptions::graph_description::*;
 use log::*;
-<<<<<<< HEAD
 use sqs_executor::cache::{Cache};
 use sqs_executor::errors::{CheckedError, Recoverable};
 use sqs_executor::event_handler::{CompletedEvents, EventHandler};
 
 use std::convert::TryFrom;
-=======
-use sqs_lambda::{cache::Cache,
-                 event_handler::{Completion,
-                                 EventHandler,
-                                 OutputEvent}};
-
 use crate::{metrics::OSQuerySubgraphGeneratorMetrics,
             parsers::PartiallyDeserializedOSQueryLog};
->>>>>>> b87e9d65
 
 #[derive(Clone)]
 pub(crate) struct OSQuerySubgraphGenerator<C>
