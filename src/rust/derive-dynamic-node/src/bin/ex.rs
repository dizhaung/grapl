--- conflicted
+++ resolved
@@ -1,10 +1,7 @@
-<<<<<<< HEAD
 #[allow(warnings)]
-=======
 use derive_dynamic_node::{DynamicNode,
                           GraplStaticId};
 use grapl_graph_descriptions::graph_description::*;
->>>>>>> b87e9d65
 use log::info;
 use serde_derive::Deserialize;
 
