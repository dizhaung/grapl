--- conflicted
+++ resolved
@@ -1,10 +1,6 @@
 use derive_dynamic_node::{DynamicNode,
                           GraplStaticId};
 use grapl_graph_descriptions::graph_description::*;
-<<<<<<< HEAD
-#[allow(warnings)]
-=======
->>>>>>> b87e9d65
 use log::info;
 use serde_derive::Deserialize;
 
