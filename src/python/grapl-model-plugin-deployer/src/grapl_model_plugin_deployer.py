--- conflicted
+++ resolved
@@ -316,14 +316,8 @@
         LocalMasterGraphClient() if IS_LOCAL else MasterGraphClient(), raw_schemas,
     )
 
-<<<<<<< HEAD
-    # TODO: Handle new reverse edges
-    for path, contents in plugin_files.items():
-        upload_plugin(s3_client, path, contents)
-=======
     for path, file in plugin_files.items():
         upload_plugin(s3_client, path, file)
->>>>>>> c2eb8684
 
 
 builtin_nodes = {
