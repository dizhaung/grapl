--- conflicted
+++ resolved
@@ -1,26 +1,14 @@
 #!/usr/bin/python3
 import logging
 import os
-<<<<<<< HEAD
-import sys
-=======
->>>>>>> 13df1fc6
 import time
 
 import boto3
 import botocore
 
-<<<<<<< HEAD
-GRAPL_LOG_LEVEL = os.getenv("GRAPL_LOG_LEVEL")
-LEVEL = "ERROR" if GRAPL_LOG_LEVEL is None else GRAPL_LOG_LEVEL
-LOGGER = logging.getLogger(__name__)
-LOGGER.setLevel(LEVEL)
-LOGGER.addHandler(logging.StreamHandler(stream=sys.stdout))
-=======
 GRAPL_LOG_LEVEL = os.getenv("GRAPL_LOG_LEVEL", "INFO")
 LOGGER = logging.getLogger(__name__)
 LOGGER.setLevel(GRAPL_LOG_LEVEL)
->>>>>>> 13df1fc6
 
 table_names = [
     "local-grapl-process_history_table",
@@ -165,7 +153,6 @@
             if "ResourceInUseException" in e.__class__.__name__:
                 break
             else:
-<<<<<<< HEAD
                 if i >= 5:
                     LOGGER.warn(f"failed to provision dynamodb table: {table_name} {e}")
                 else:
@@ -178,13 +165,6 @@
                 LOGGER.warn(f"failed to provision dynamodb table: {table_name} {e}")
             else:
                 LOGGER.debug(f"failed to provision dynamodb table: {table_name} {e}")
-
-=======
-                LOGGER.debug(table_name, e)
-                time.sleep(2)
-        except Exception as e:
-            LOGGER.error(table_name, e)
->>>>>>> 13df1fc6
             time.sleep(2)
 
 
